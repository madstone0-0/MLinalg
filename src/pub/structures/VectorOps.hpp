/**
 * @file VectorOps.hpp
 * @brief Header file for vector operations
 */

#pragma once

#include <cassert>
#include <cmath>
#include <cstdlib>
#include <sstream>
#include <stdexcept>
#include <string>
#include <type_traits>

#ifdef __AVX__
#include <immintrin.h>
#endif

#include "../Concepts.hpp"
#include "../Numeric.hpp"
#include "Aliases.hpp"

using std::is_same_v;

namespace mlinalg::structures {
    using namespace mlinalg::stacktrace;

    template <typename D, Number number>
    class VectorBase;

    template <Number number, Dim n>
    class Vector;

    template <Number number, Dim m, Dim n>
    class Matrix;

    template <Container T, Container U>
    inline void checkOperandSize(const T& row, const U& otherRow) {
        if (row.size() != otherRow.size()) throw StackError<std::invalid_argument>("Vectors must be of the same size");
    }

    template <Container T, Container U>
    inline bool vectorEqual(const T& row, const U& otherRow) {
        checkOperandSize(row, otherRow);
        auto n = row.size();
        for (size_t i{}; i < n; i++)
            if (!fuzzyCompare(row[i], otherRow[i])) return false;
        return true;
    }

    template <Number number, Container T>
    inline number& vectorAt(T& row, size_t i) {
        if (i >= row.size() || i < 0) {
            throw StackError<std::out_of_range>("index out of range");
        }
        return row.at(i);
    }

    template <Number number, Container T>
    inline const number& vectorConstAt(const T& row, size_t i) {
        if (i >= row.size() || i < 0) {
            throw StackError<std::out_of_range>("index out of range");
        }
        return row.at(i);
    }

    template <typename F, Container T>
    inline void vectorApply(T& row, F f) {
        for (size_t i{}; i < row.size(); i++) f(row[i]);
    }

    template <typename F, Container T>
    inline void vectorApply(const T& row, F f) {
        for (size_t i{}; i < row.size(); i++) f(row[i]);
    }

    template <typename F, Container T, Container U, bool checkSizes = false>
    inline void vectorApply(T& row, const U& otherRow, F f) {
        const auto n = row.size();
        const auto otherN = otherRow.size();
        if constexpr (checkSizes) {
            if (n != otherN)
                throw StackError<std::invalid_argument>("Vectors must be of the same size for vectorApply");
        }
        for (size_t i{}; i < n; i++) f(row[i], otherRow[i]);
    }

    template <typename F, Container T, Container U, bool checkSizes = false>
    inline void vectorApply(const T& row, const U& otherRow, F f) {
        const auto n = row.size();
        const auto otherN = otherRow.size();
        if constexpr (checkSizes) {
            if (n != otherN)
                throw StackError<std::invalid_argument>("Vectors must be of the same size for vectorApply");
        }
        for (size_t i{}; i < n; i++) f(row[i], otherRow[i]);
<<<<<<< HEAD
    }

=======
    }

#if defined(__AVX__) && defined(__FMA__)
    template <Number number, Container T, Container U>
    inline void vectorSubISIMD(T& row, const U& otherRow)
        requires(is_same_v<number, float>)
    {
        checkOperandSize(row, otherRow);

        const auto n = row.size();

        auto* __restrict__ rowData = row.data();
        auto* __restrict__ otherRowData = otherRow.data();

        const size_t vecSize{8};  // AVX can handle 8 floats

        size_t i{};
        // Only vectorize if there are enough elements
        if (n >= vecSize) {
            _mm_prefetch(reinterpret_cast<const char*>(&rowData[i + vecSize]), _MM_HINT_T0);
            _mm_prefetch(reinterpret_cast<const char*>(&otherRowData[i + vecSize]), _MM_HINT_T0);

#pragma GCC unroll 2
            for (; i + vecSize <= n; i += vecSize) {
                __m256 avxA = _mm256_loadu_ps(&rowData[i]);
                __m256 avxB = _mm256_loadu_ps(&otherRowData[i]);

                avxA = _mm256_sub_ps(avxA, avxB);
                _mm256_storeu_ps(&rowData[i], avxA);
            }
        }
        for (; i < n; i++) {
            row[i] -= otherRow[i];
        }
    }

    template <Number number, Container T, Container U>
    inline void vectorSubISIMD(T& row, const U& otherRow)
        requires(is_same_v<number, double>)
    {
        checkOperandSize(row, otherRow);

        const auto n = row.size();

        auto rowData = row.data();
        auto otherRowData = otherRow.data();

        const size_t vecSize{4};  // AVX can handle 4 doubles

        size_t i{};
        // Only vectorize if there are enough elements
        if (n >= vecSize) {
            _mm_prefetch(reinterpret_cast<const char*>(&rowData[i + vecSize]), _MM_HINT_T0);
            _mm_prefetch(reinterpret_cast<const char*>(&otherRowData[i + vecSize]), _MM_HINT_T0);

#pragma GCC unroll 2
            for (; i + vecSize <= n; i += vecSize) {
                __m256d avxA = _mm256_loadu_pd(&rowData[i]);
                __m256d avxB = _mm256_loadu_pd(&otherRowData[i]);

                avxA = _mm256_sub_pd(avxA, avxB);
                _mm256_storeu_pd(&rowData[i], avxA);
            }
        }
        for (; i < n; i++) {
            row[i] -= otherRow[i];
        }
    }

    template <Number number, Container T, Container U>
    inline void vectorAddISIMD(T& row, const U& otherRow)
        requires(is_same_v<number, float>)
    {
        checkOperandSize(row, otherRow);

        const auto n = row.size();

        auto* __restrict__ rowData = row.data();
        auto* __restrict__ otherRowData = otherRow.data();

        const size_t vecSize{8};  // AVX can handle 8 floats

        size_t i{};
        // Only vectorize if there are enough elements
        if (n >= vecSize) {
            _mm_prefetch(reinterpret_cast<const char*>(&rowData[i + vecSize]), _MM_HINT_T0);
            _mm_prefetch(reinterpret_cast<const char*>(&otherRowData[i + vecSize]), _MM_HINT_T0);

#pragma GCC unroll 2
            for (; i + vecSize <= n; i += vecSize) {
                __m256 avxA = _mm256_loadu_ps(&rowData[i]);
                __m256 avxB = _mm256_loadu_ps(&otherRowData[i]);

                avxA = _mm256_add_ps(avxA, avxB);
                _mm256_storeu_ps(&rowData[i], avxA);
            }
        }
        for (; i < n; i++) {
            row[i] += otherRow[i];
        }
    }

    template <Number number, Container T, Container U>
    inline void vectorAddISIMD(T& row, const U& otherRow)
        requires(is_same_v<number, double>)
    {
        checkOperandSize(row, otherRow);

        const auto n = row.size();

        auto rowData = row.data();
        auto otherRowData = otherRow.data();

        const size_t vecSize{4};  // AVX can handle 4 doubles

        size_t i{};
        // Only vectorize if there are enough elements
        if (n >= vecSize) {
            _mm_prefetch(reinterpret_cast<const char*>(&rowData[i + vecSize]), _MM_HINT_T0);
            _mm_prefetch(reinterpret_cast<const char*>(&otherRowData[i + vecSize]), _MM_HINT_T0);

#pragma GCC unroll 2
            for (; i + vecSize <= n; i += vecSize) {
                __m256d avxA = _mm256_loadu_pd(&rowData[i]);
                __m256d avxB = _mm256_loadu_pd(&otherRowData[i]);

                avxA = _mm256_add_pd(avxA, avxB);
                _mm256_storeu_pd(&rowData[i], avxA);
            }
        }
        for (; i < n; i++) {
            row[i] += otherRow[i];
        }
    }

    template <Number number, Container T>
    inline void vectorScalarMultISIMD(T& row, const number& scalar)
        requires(is_same_v<number, float>)
    {
        const auto n = row.size();

        auto* __restrict__ rowData = row.data();

        const size_t vecSize{8};  // AVX can handle 8 floats

        size_t i{};
        // Only vectorize if there are enough elements
        if (n >= vecSize) {
            _mm_prefetch(reinterpret_cast<const char*>(&rowData[i + vecSize]), _MM_HINT_T0);

#pragma GCC unroll 2
            for (; i + vecSize <= n; i += vecSize) {
                __m256 avxA = _mm256_loadu_ps(&rowData[i]);
                __m256 avxB = _mm256_set1_ps(scalar);

                avxA = _mm256_mul_ps(avxA, avxB);
                _mm256_storeu_ps(&rowData[i], avxA);
            }
        }
        for (; i < n; i++) {
            row[i] *= scalar;
        }
    }

    template <Number number, Container T>
    inline void vectorScalarMultISIMD(T& row, const number& scalar)
        requires(is_same_v<number, double>)
    {
        const auto n = row.size();

        auto rowData = row.data();

        const size_t vecSize{4};  // AVX can handle 4 doubles

        size_t i{};
        // Only vectorize if there are enough elements
        if (n >= vecSize) {
            _mm_prefetch(reinterpret_cast<const char*>(&rowData[i + vecSize]), _MM_HINT_T0);

#pragma GCC unroll 2
            for (; i + vecSize <= n; i += vecSize) {
                __m256d avxA = _mm256_loadu_pd(&rowData[i]);
                __m256d avxB = _mm256_set1_pd(scalar);

                avxA = _mm256_mul_pd(avxA, avxB);
                _mm256_storeu_pd(&rowData[i], avxA);
            }
        }
        for (; i < n; i++) {
            row[i] *= scalar;
        }
    }

    template <Number number, Container T>
    inline void vectorScalarDivISIMD(T& row, const number& scalar)
        requires(is_same_v<number, float>)
    {
        const auto n = row.size();

        auto* __restrict__ rowData = row.data();

        const size_t vecSize{8};  // AVX can handle 8 floats

        size_t i{};
        // Only vectorize if there are enough elements
        if (n >= vecSize) {
            _mm_prefetch(reinterpret_cast<const char*>(&rowData[i + vecSize]), _MM_HINT_T0);

#pragma GCC unroll 2
            for (; i + vecSize <= n; i += vecSize) {
                __m256 avxA = _mm256_loadu_ps(&rowData[i]);
                __m256 avxB = _mm256_set1_ps(scalar);

                avxA = _mm256_div_ps(avxA, avxB);
                _mm256_storeu_ps(&rowData[i], avxA);
            }
        }
        for (; i < n; i++) {
            row[i] /= scalar;
        }
    }

    template <Number number, Container T>
    inline void vectorScalarDivISIMD(T& row, const number& scalar)
        requires(is_same_v<number, double>)
    {
        const auto n = row.size();

        auto rowData = row.data();

        const size_t vecSize{4};  // AVX can handle 4 doubles

        size_t i{};
        // Only vectorize if there are enough elements
        if (n >= vecSize) {
            _mm_prefetch(reinterpret_cast<const char*>(&rowData[i + vecSize]), _MM_HINT_T0);

#pragma GCC unroll 2
            for (; i + vecSize <= n; i += vecSize) {
                __m256d avxA = _mm256_loadu_pd(&rowData[i]);
                __m256d avxB = _mm256_set1_pd(scalar);

                avxA = _mm256_div_pd(avxA, avxB);
                _mm256_storeu_pd(&rowData[i], avxA);
            }
        }
        for (; i < n; i++) {
            row[i] /= scalar;
        }
    }
#endif

    constexpr auto VecNeg = [](auto& x) { x = -x; };
    constexpr auto VecAddI = [](auto& x, const auto& y) { x += y; };
    constexpr auto VecSubI = [](auto& x, const auto& y) { x -= y; };

>>>>>>> a1f0467e
    template <Number number, Dim n, Container T>
    inline Vector<number, n> vectorNeg(const T& row) {
        constexpr auto vSize = (n != Dynamic) ? n : Dynamic;
        auto size = row.size();
        Vector<number, vSize> res(size);
        for (size_t i{}; i < size; i++) res[i] = -row[i];
        return res;
    }

    template <Number number, Container T>
    inline void vectorNeg(T& row) {
        vectorApply(row, VecNeg);
    }

    template <Number number, Container T, Container U>
    inline void vectorAddI(T& row, const U& otherRow) {
        checkOperandSize(row, otherRow);
#if defined(__AVX__) && defined(__FMA__)
        if constexpr (is_same_v<number, float> || is_same_v<number, double>)
            vectorAddISIMD<number>(row, otherRow);
        else
            vectorApply(row, otherRow, VecAddI);
#else
        vectorApply(row, otherRow, VecAddI);
#endif
    }

    template <Number number, Container T, Container U>
    inline void vectorSubI(T& row, const U& otherRow) {
        checkOperandSize(row, otherRow);
#if defined(__AVX__) && defined(__FMA__)
        if constexpr (is_same_v<number, float> || is_same_v<number, double>)
            vectorSubISIMD<number>(row, otherRow);
        else
            vectorApply(row, otherRow, VecSubI);
#else
        vectorApply(row, otherRow, VecSubI);
#endif
    }

    template <Number number, Container T>
    inline void vectorScalarMultI(T& row, const number& scalar) {
#if defined(__AVX__) && defined(__FMA__)
        if constexpr (is_same_v<number, float> || is_same_v<number, double>)
            vectorScalarMultISIMD<number>(row, scalar);
        else
            vectorApply(row, [&](auto& x) { x *= scalar; });
#else
        vectorApply(row, [&](auto& x) { x *= scalar; });
#endif
    }

    template <Number number, Container T>
    inline void vectorScalarDivI(T& row, const number& scalar) {
        if (fuzzyCompare(scalar, number(0))) throw StackError<std::domain_error>("Division by zero");
#if defined(__AVX__) && defined(__FMA__)
        if constexpr (is_same_v<number, float> || is_same_v<number, double>)
            vectorScalarDivISIMD<number>(row, scalar);
        else
            vectorApply(row, [&](auto& x) { x /= scalar; });
#else
        vectorApply(row, [&](auto& x) { x /= scalar; });
#endif
    }

    template <Number number, typename D, typename OtherD>
    inline number vectorVectorMult(const VectorBase<D, number>& vec, const VectorBase<OtherD, number>& otherVec) {
        if (vec.size() != otherVec.size()) throw StackError<std::invalid_argument>("Vectors must be of the same size");

        number sum{0};
        for (size_t i{}; i < vec.size(); i++) {
            sum += vec[i] * otherVec[i];
        }
        return sum;
    }

    template <Container T>
    inline std::string vectorStringRepr(const T& row) {
        const auto size = row.size();
        std::stringstream ss{};

        if (size == 1)
            ss << "[ " << row[0] << " ]\n";
        else {
            ss << '[';
            for (size_t i{}; i < size; i++) ss << row[i] << (i != (size - 1) ? ", " : "");
            ss << "]";
        }
        return ss.str();
    }

    template <Container T>
    inline std::ostream& vectorOptionalRepr(std::ostream& os, const T& row) {
        const auto& size = row.size();

        auto hasVal = [](auto rowVal) {
            std::stringstream val;
            if (rowVal.has_value())
                val << rowVal.value();
            else
                val << "None";
            return val.str();
        };

        if (size == 1) {
            os << "[ " << hasVal(row[0]) << " ]";
        } else {
            os << '[';
            for (size_t i{}; i < size; i++) os << hasVal(row[i]) << (i != (size - 1) ? ", " : "");
            os << "]";
        }

        return os;
    }

    template <Number number, Dim m, Dim n, Container T>
    inline Matrix<number, m, n> vectorTranspose(const T& row) {
        constexpr auto sizeP = (n == Dynamic) ? SizePair{Dynamic, Dynamic} : SizePair{1, n};
        const auto size = row.size();
        Matrix<number, sizeP.first, sizeP.second> res(1, size);
        for (size_t i{}; i < size; i++) res(0, i) = row[i];
        return res;
    }

    template <Number number, typename D, typename OtherD>
    inline number vectorDot(const VectorBase<D, number>& v, const VectorBase<OtherD, number>& w) {
        if (v.size() != w.size()) throw StackError<std::invalid_argument>("Vectors must be of the same size");
#ifdef BY_DEF
        // By the defintion of the dot product
        // v . w = v^T * w
        return (v.T() * w)[0];
#else
        number res{};
        for (size_t i{}; i < v.size(); ++i) res += v[i] * w[i];
        return res;
#endif  // BY_DEF
    }

    template <Number number, Dim n, Dim otherN>
    inline number vectorDist(const Vector<number, n>& v, const Vector<number, otherN>& w) {
        if (v.size() != w.size()) throw StackError<std::invalid_argument>("Vectors must be of the same size");
        const auto& diff = v - w;
        return std::sqrt(diff.dot(diff));
    }

    template <Number number, Dim n>
    inline Vector<number, n> vectorNormalize(const Vector<number, n>& v) {
        auto len = v.length();
        if (fuzzyCompare(len, number(0))) return v;
        return v / len;
    }

    template <Number number, Dim n>
    inline void vectorNormalizeI(Vector<number, n>& v) {
        auto len = v.length();
        if (fuzzyCompare(len, number(0))) return;
        v /= len;
    }

    template <Number number, Dim n>
    inline void vectorClear(Vector<number, n>& v) {
        for (size_t i{}; i < v.size(); i++) {
            v[i] = number{};
        }
    }

    // ===========
    // P-Norms
    // ===========

    /**
     * @brief L1-Norm of a vector
     *
     * @param row Vector to compute the norm of
     * @return L1-Norm of the vector
     */
    template <Number number, Container T>
    inline number L1Norm(const T& row) {
        number sum{};
        for (size_t i{}; i < row.size(); i++) {
            sum += std::abs(row[i]);
        }
        return sum;
    }

    /**
     * @brief Euclidean norm (L2-Norm) of a vector
     *
     * @param vec Vector to compute the norm of
     * @return Euclidean norm of the vector
     */
    template <Number number, typename D>
    inline number EuclideanNorm(const VectorBase<D, number>& row) {
        return std::sqrt(vectorDot(row, row));
    }

    // ================
    // Weighted P-Norms
    // ================

    /**
     * @brief Weighted L2-Norm of a vector
     *
     * @param vec Vector to compute the norm of
     * @return Weighted L2-Norm of the vector
     */
    template <Number number, Container T>
    inline number WeightedL2Norm(const T& row, const T& otherRow) {
        if (otherRow.size() != row.size())
            throw StackError<std::invalid_argument>("Matrix and vector must have the same size");
        number sum{};
        for (size_t i{}; i < otherRow.size(); i++) {
            const auto& val = otherRow[i] * (row[i] * row[i]);
            sum += std::abs(val);
        }
        return std::sqrt(sum);
    }

}  // namespace mlinalg::structures<|MERGE_RESOLUTION|>--- conflicted
+++ resolved
@@ -95,10 +95,6 @@
                 throw StackError<std::invalid_argument>("Vectors must be of the same size for vectorApply");
         }
         for (size_t i{}; i < n; i++) f(row[i], otherRow[i]);
-<<<<<<< HEAD
-    }
-
-=======
     }
 
 #if defined(__AVX__) && defined(__FMA__)
@@ -355,7 +351,6 @@
     constexpr auto VecAddI = [](auto& x, const auto& y) { x += y; };
     constexpr auto VecSubI = [](auto& x, const auto& y) { x -= y; };
 
->>>>>>> a1f0467e
     template <Number number, Dim n, Container T>
     inline Vector<number, n> vectorNeg(const T& row) {
         constexpr auto vSize = (n != Dynamic) ? n : Dynamic;
