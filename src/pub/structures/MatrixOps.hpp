/**
 * @file MatrixOps.hpp
 * @brief Header file for matrix operations
 */

#pragma once
#include <cmath>
#include <iomanip>
#include <stdexcept>
#include <type_traits>

#include "VectorOps.hpp"

#ifdef __AVX__
#include <immintrin.h>
#endif

#ifdef DEBUG
#include "../Logging.hpp"
#endif

#include "../Concepts.hpp"
#include "../Helpers.hpp"
#include "../Numeric.hpp"
#include "Aliases.hpp"
#include "Vector.hpp"

using std::pair, std::invalid_argument, std::string, std::is_same_v, std::runtime_error, std::get, std::optional,
    std::array;
namespace rg = std::ranges;

namespace mlinalg::structures {
    using namespace mlinalg::stacktrace;
    using namespace helpers;

    template <Container T, Container U>
    inline void checkMatrixOperandRowSize(const T& matrix, const U& otherMatrix) {
        if (matrix.size() != otherMatrix.size())
            throw StackError<invalid_argument>("Matrices must be of the same dimensions");
    }

    template <Container T, Container U>
    inline void checkMatrixOperandSize(const T& matrix, const U& otherMatrix) {
        if (matrix.size() != otherMatrix.size())
            throw StackError<invalid_argument>("Matrices must be of the same dimensions");

        if (matrix[0].size() != otherMatrix[0].size())
            throw StackError<invalid_argument>("Matrices must be of the same dimensions");
    }

    template <Container T>
    inline auto& matrixRowAt(T& matrix, size_t i) {
        return matrix.at(i);
    }

    template <Container T>
    inline const auto& matrixRowAtConst(const T& matrix, size_t i) {
        return matrix.at(i);
    }

    template <Number number, Container T>
    inline number& matrixAt(T& matrix, size_t i, size_t j) {
        return matrix.at(i).at(j);
    }

    template <Number number, Container T>
    inline const number& matrixAtConst(const T& matrix, size_t i, size_t j) {
        return matrix.at(i).at(j);
    }

    template <Number number, Dim m, Dim n, Container T>
    inline auto matrixColsToVectorSet(const T& matrix)
        -> helpers::IsDynamicT<m, n, vector<Vector<number, Dynamic>>, vector<Vector<number, m>>> {
        if constexpr ((m == Dynamic || n == Dynamic) || (m == 0 || n == 0)) {
            const size_t& nRows = matrix.size();
            const size_t& nCols = matrix[0].size();
            vector<RowDynamic<number>> res;
            res.reserve(nCols);
            for (size_t i{}; i < nCols; i++) {
                Vector<number, Dynamic> vec(nRows);
                for (size_t j{}; j < nRows; j++) {
                    vec[j] = matrix[j][i];
                }
                res.emplace_back(std::move(vec));
            }
            return res;
        } else {
            vector<Vector<number, m>> res;
            res.reserve(n);
            for (int i{}; i < n; i++) {
                Vector<number, m> vec;
                for (int j{}; j < m; j++) {
                    vec[j] = matrix[j][i];
                }
                res.emplace_back(std::move(vec));
            }
            return res;
        }
    }

    template <Number number, Dim m, Dim n, Container T>
    inline auto matrixColsToVectorSet(Matrix<number, m, n> matrix) {
        vector<Vector<number, m>> res;
        res.reserve(n);
        for (size_t i{}; i < n; i++) {
            res.emplace_back(std::move(matrix.col(i).toVector()));
        }
        return res;
    }

    template <Number number, Dim m, Dim n, Container T>
    inline vector<Vector<number, n>> matrixRowsToVectorSet(const T& matrix) {
        constexpr int vSize = (m == Dynamic || n == Dynamic) ? Dynamic : n;
        const auto& nRows = matrix.size();
        vector<Vector<number, vSize>> res;
        res.reserve(nRows);
        for (const auto& row : matrix) res.emplace_back(row);
        return res;
    }

    template <Number number, Container T, Container U>
    inline bool matrixEqual(const T& matrix, const U& otherMatrix) {
        const auto& nRows{matrix.size()};
        const auto& nCols{matrix.at(0).size()};
        const auto& nRowsOther{otherMatrix.size()};
        const auto& nColsOther{otherMatrix.at(0).size()};
        if (nRows != nRowsOther || nCols != nColsOther) return false;
        for (size_t i{}; i < nRows; i++)
            for (size_t j{}; j < nCols; j++) {
                if (!fuzzyCompare(matrix[i][j], otherMatrix[i][j])) return false;
            }
        return true;
    }

    template <typename F, Container T>
    inline void matrixApply(T& matrix, F f) {
        for (size_t i{}; i < matrix.size(); ++i) vectorApply(matrix[i], f);
    }

    template <typename F, Container T>
    inline void matrixApply(const T& matrix, F f) {
        for (size_t i{}; i < matrix.size(); ++i) vectorApply(matrix[i], f);
    }

    template <typename F, Container T>
    inline void matrixRowApply(T& matrix, F f) {
        for (size_t i{}; i < matrix.size(); ++i) f(matrix[i]);
    }

    template <typename F, Container T>
    inline void matrixRowApply(const T& matrix, F f) {
        for (size_t i{}; i < matrix.size(); ++i) f(matrix[i]);
    }

    template <typename F, Container T, Container U, bool checkSizes = false>
    inline void matrixApply(T& matrix, const U& otherMatrix, F f) {
        const auto m = matrix.size();
        const auto n = matrix[0].size();
        const auto otherM = otherMatrix.size();
        const auto otherN = otherMatrix[0].size();
        if constexpr (checkSizes) {
            if (m != otherM || n != otherN) {
                throw StackError<invalid_argument>("Matrices must be of the same dimensions");
            }
        }

        for (size_t i{}; i < m; i++) vectorApply(matrix[i], otherMatrix[i], f);
    }

    template <typename F, Container T, Container U, bool checkSizes = false>
    inline void matrixApply(const T& matrix, const U& otherMatrix, F f) {
        const auto m = matrix.size();
        const auto n = matrix[0].size();
        const auto otherM = otherMatrix.size();
        const auto otherN = otherMatrix[0].size();
        if constexpr (checkSizes) {
            if (m != otherM || n != otherN) {
                throw StackError<invalid_argument>("Matrices must be of the same dimensions");
            }
        }

        for (size_t i{}; i < m; i++) vectorApply(matrix[i], otherMatrix[i], f);
    }

    template <typename F, Container T, Container U, bool checkSizes = false>
    inline void matrixRowApply(T& matrix, const U& otherMatrix, F f) {
        const auto m = matrix.size();
        const auto n = matrix[0].size();
        const auto otherM = otherMatrix.size();
        const auto otherN = otherMatrix[0].size();
        if constexpr (checkSizes) {
            if (m != otherM || n != otherN) {
                throw StackError<invalid_argument>("Matrices must be of the same dimensions");
            }
        }

        for (size_t i{}; i < m; ++i) f(matrix[i], otherMatrix[i]);
    }

    template <typename F, Container T, Container U, bool checkSizes = false>
    inline void matrixRowApply(const T& matrix, const U& otherMatrix, F f) {
        const auto m = matrix.size();
        const auto n = matrix[0].size();
        const auto otherM = otherMatrix.size();
        const auto otherN = otherMatrix[0].size();
        if constexpr (checkSizes) {
            if (m != otherM || n != otherN) {
                throw StackError<invalid_argument>("Matrices must be of the same dimensions");
            }
        }

        for (size_t i{}; i < m; ++i) f(matrix[i], otherMatrix[i]);
    }

    template <Number number, Dim m, Dim n, Container T>
    inline void matrixScalarMultI(T& matrix, const number& scalar) {
        matrixApply(matrix, [&](auto& x) { x *= scalar; });
    }

    template <Number number, Dim m, Dim n, Container T>
    inline void matrixScalarDivI(T& matrix, const number& scalar) {
        if (fuzzyCompare(scalar, number(0))) throw StackError<std::domain_error>("Division by zero");
        matrixApply(matrix, [&](auto& x) { x /= scalar; });
    }

    template <Number number, Dim m, Dim n, Container T, Container U>
    inline void matrixAddI(T& matrix, const U& otherMatrix) {
        checkMatrixOperandSize(matrix, otherMatrix);
        matrixApply(matrix, otherMatrix, [&](auto& x, const auto& y) { x += y; });
    }

    template <Number number, Dim m, Dim n, Container T, Container U>
    inline void matrixSubI(T& matrix, const U& otherMatrix) {
        checkMatrixOperandSize(matrix, otherMatrix);
        matrixApply(matrix, otherMatrix, [&](auto& x, const auto& y) { x -= y; });
    }

    template <Container T>
    inline string matrixStringRepr(const T& matrix) {
        std::stringstream ss{};
        const auto& nRows = matrix.size();

        size_t maxWidth = 0;
        for (const auto& row : matrix) {
            for (const auto& elem : row) {
                std::stringstream temp_ss;
                temp_ss << elem;
                maxWidth = std::max(maxWidth, temp_ss.str().length());
            }
        }

        if (nRows == 1) {
            ss << "[ ";
            for (const auto& elem : matrix.at(0)) ss << " " << std::setw(static_cast<int>(maxWidth)) << elem << " ";
            ss << "]\n";
        } else {
            int i{};
            for (const auto& row : matrix) {
                if (i == 0) {
                    ss << "⎡";
                    for (const auto& elem : row) ss << " " << std::setw(static_cast<int>(maxWidth)) << elem << " ";
                    ss << "⎤\n";
                } else if (i == static_cast<int>(nRows) - 1) {
                    ss << "⎣";
                    for (const auto& elem : row) ss << " " << std::setw(static_cast<int>(maxWidth)) << elem << " ";
                    ss << "⎦\n";
                } else {
                    ss << "|";
                    for (const auto& elem : row) ss << " " << std::setw(static_cast<int>(maxWidth)) << elem << " ";
                    ss << "|\n";
                }
                i++;
            }
        }
        return ss.str();
    }

    /**
     * @brief Matrix multiplication by a vector implementation function
     *
     * @param vec The vector to multiply by
     * @return The vector resulting from the multiplication
     */
    template <Number number, Dim m, Dim n, Dim mRes = m, Container T>
    inline Vector<number, mRes> multMatByVec(const T& matrix, const Vector<number, n>& vec) {
        if (matrix.at(0).size() != vec.size())
            throw StackError<invalid_argument>("The columns of the matrix must be equal to the size of the vector");

        constexpr int vSize = (m == Dynamic || n == Dynamic) ? Dynamic : m;
        const auto& nRows = matrix.size();

        Vector<number, vSize> res(nRows);
        auto asCols{std::move(matrixColsToVectorSet<number, m, n>(matrix))};
        int i{};
        for (auto& col : asCols) {
            const auto& mult = vec.at(i);
            col *= mult;
            i++;
        }

        for (size_t i{}; i < nRows; i++) {
            number sumRes{};
            for (const auto& col : asCols) sumRes += col.at(i);
            res.at(i) = sumRes;
        }

        return res;
    }

    template <Number number, Dim m, Dim n, Dim mRes = m, Container T, Container U>
    inline Vector<number, mRes> multMatByVec(const T& matrix, const U& vec) {
        if (matrix.at(0).size() != vec.size())
            throw StackError<invalid_argument>("The columns of the matrix must be equal to the size of the vector");

        constexpr int vSize = (m == Dynamic || n == Dynamic) ? Dynamic : m;
        const auto& nRows = matrix.size();

        Vector<number, vSize> res(nRows);
        const auto nC = matrix[0].size();
        for (size_t i{}; i < nRows; ++i) {
            number sum{};
            for (size_t j{}; j < nC; ++j) {
                sum += matrix[i][j] * vec[j];
            }
            res[i] = sum;
        }

        return res;
    }

    /**
     * @brief Matrix multiplication by a matrix by the definition of matrix multiplication
     *
     * @param matrix The matrix to multiply
     * @param other The matrix to multiply by
     * @return The matrix resulting from the multiplication
     */
    template <Number number, Dim m, Dim n, Dim mOther, Dim nOther, Container T, Container U>
    inline Matrix<number, m, nOther> multMatByDef(const T& matrix, const U& otherMatrix) {
        if (matrix.at(0).size() != static_cast<size_t>(otherMatrix.size()))
            throw StackError<invalid_argument>(
                "The columns of the first matrix must be equal to the rows of the second matrix");

        constexpr bool isDynamic = m == Dynamic || n == Dynamic || mOther == Dynamic || nOther == Dynamic;

        constexpr int vSize = isDynamic ? Dynamic : m;
        constexpr auto resSizeP = isDynamic ? DynamicPair : SizePair{m, nOther};
        constexpr auto sizeP = isDynamic ? DynamicPair : SizePair{m, n};

        auto otherColVecSet{std::move(matrixColsToVectorSet<number, mOther, nOther>(otherMatrix))};
        vector<Vector<number, vSize>> res;
        const auto& nOtherCols = otherMatrix.at(0).size();
        res.reserve(nOtherCols);
        for (const auto& col : otherColVecSet) {
            auto multRes{multMatByVec<number, sizeP.first, sizeP.second>(matrix, col)};
            res.emplace_back(multRes);
        }

        return helpers::fromColVectorSet<number, resSizeP.first, resSizeP.second>(res);
    }

    /**
     * @brief Matrix multiplication using the row-wise method to improve cache locality
     *
     * @param matrix The matrix to multiply
     * @param other The matrix to multiply by
     * @return The matrix resulting from the multiplication
     */
    template <Number number, Dim m, Dim n, Dim mOther, Dim nOther, Container T, Container U>
    inline auto multMatRowWise(const T& matrix, const U& otherMatrix) {
        if (matrix[0].size() != static_cast<size_t>(otherMatrix.size()))
            throw StackError<invalid_argument>(
                "The columns of the first matrix must be equal to the rows of the second matrix");

        const size_t nRows = matrix.size();
        const size_t nCols = matrix[0].size();
        const size_t nColsOther = otherMatrix[0].size();

        constexpr bool isDynamic = m == Dynamic || n == Dynamic || mOther == Dynamic || nOther == Dynamic;

        constexpr auto resSizeP = isDynamic ? DynamicPair : SizePair{m, nOther};

        constexpr int blockSize = 64 / sizeof(number);
        Matrix<number, resSizeP.first, resSizeP.second> res{nRows, nColsOther};

        for (size_t i{}; i < nRows; i++)
            for (size_t j{}; j < nCols; j++) {
                const number temp = matrix[i][j];
                for (size_t k{}; k < nColsOther; k += blockSize) {
                    const size_t kEnd = std::min(k + blockSize, nColsOther);
                    for (size_t kk{k}; kk < kEnd; kk++) {
                        res(i, kk) += temp * otherMatrix[j][kk];
                    }
                }
            }

        return res;
    }

#if defined(__AVX__) && defined(__FMA__)
    template <Number number, Dim m, Dim n, Dim nOther, Dim mRes = m, Container T, Container U>
    inline Vector<number, mRes> multVecSIMD(const T& matrix, const U& vec)
        requires(is_same_v<number, double>)
    {
        if (matrix.at(0).size() != vec.size())
            throw StackError<invalid_argument>("The columns of the matrix must be equal to the size of the vector");

        constexpr bool isDynamic = m == Dynamic || n == Dynamic || nOther == Dynamic;

        constexpr int vSize = isDynamic ? Dynamic : m;
        const auto& nRows = matrix.size();
        const auto& nCols = matrix[0].size();
        constexpr int vecSize = 4;            // AVX2 can handle 4 doubles
        constexpr int unrollFactor = 4;       // Unroll by 4 for better instruction pipelining
        constexpr int prefetchDistance = 64;  // Cache line size

        Vector<number, vSize> res(nRows);

        // Pre-load vector data into cache (temporal locality)
        for (size_t k = 0; k < nCols; k += prefetchDistance / sizeof(double)) {
            _mm_prefetch(reinterpret_cast<const char*>(&vec[k]), _MM_HINT_T0);
        }

        // Process rows in blocks for better cache utilization
        constexpr size_t blockSize = 8;  // Process 8 rows at a time

        for (size_t blockStart = 0; blockStart < nRows; blockStart += blockSize) {
            size_t blockEnd = std::min(blockStart + blockSize, nRows);

            // Prefetch next block of matrix rows
            if (blockEnd < nRows) {
                for (size_t i = blockEnd; i < std::min(blockEnd + blockSize, nRows); ++i) {
                    _mm_prefetch(reinterpret_cast<const char*>(&matrix[i][0]), _MM_HINT_T1);
                }
            }

            // Process current block
            for (size_t i = blockStart; i < blockEnd; ++i) {
                // Initialize multiple accumulators to reduce dependency chains
                __m256d sum1 = _mm256_setzero_pd();
                __m256d sum2 = _mm256_setzero_pd();
                __m256d sum3 = _mm256_setzero_pd();
                __m256d sum4 = _mm256_setzero_pd();

                size_t j = 0;
                const double* matrixRow = &matrix[i][0];
                const double* vecData = &vec[0];

                // Prefetch current row data
                _mm_prefetch(reinterpret_cast<const char*>(matrixRow), _MM_HINT_T0);

                // Main vectorized loop with unrolling
                for (; j + unrollFactor * vecSize <= nCols; j += unrollFactor * vecSize) {
                    // Prefetch ahead for both matrix and vector
                    _mm_prefetch(reinterpret_cast<const char*>(&matrixRow[j + prefetchDistance]), _MM_HINT_T0);
                    _mm_prefetch(reinterpret_cast<const char*>(&vecData[j + prefetchDistance]), _MM_HINT_T0);

                    // Unrolled computation with separate accumulators
                    __m256d a1 = _mm256_loadu_pd(&matrixRow[j]);
                    __m256d v1 = _mm256_loadu_pd(&vecData[j]);
                    sum1 = _mm256_fmadd_pd(a1, v1, sum1);  // FMA: a*v + sum

                    __m256d a2 = _mm256_loadu_pd(&matrixRow[j + vecSize]);
                    __m256d v2 = _mm256_loadu_pd(&vecData[j + vecSize]);
                    sum2 = _mm256_fmadd_pd(a2, v2, sum2);

                    __m256d a3 = _mm256_loadu_pd(&matrixRow[j + 2 * vecSize]);
                    __m256d v3 = _mm256_loadu_pd(&vecData[j + 2 * vecSize]);
                    sum3 = _mm256_fmadd_pd(a3, v3, sum3);

                    __m256d a4 = _mm256_loadu_pd(&matrixRow[j + 3 * vecSize]);
                    __m256d v4 = _mm256_loadu_pd(&vecData[j + 3 * vecSize]);
                    sum4 = _mm256_fmadd_pd(a4, v4, sum4);
                }

                // Handle remaining full vectors
                for (; j + vecSize <= nCols; j += vecSize) {
                    __m256d a = _mm256_loadu_pd(&matrixRow[j]);
                    __m256d v = _mm256_loadu_pd(&vecData[j]);
                    sum1 = _mm256_fmadd_pd(a, v, sum1);
                }

                // Combine all accumulators
                __m256d totalSum = _mm256_add_pd(_mm256_add_pd(sum1, sum2), _mm256_add_pd(sum3, sum4));

                // Optimized horizontal sum using hadd
                __m256d hsum = _mm256_hadd_pd(totalSum, totalSum);
                __m128d sum128 = _mm_add_pd(_mm256_castpd256_pd128(hsum), _mm256_extractf128_pd(hsum, 1));
                double result = _mm_cvtsd_f64(sum128);

                // Handle remaining scalar elements
                for (; j < nCols; ++j) {
                    result += matrixRow[j] * vecData[j];
                }

                res[i] = result;
            }
        }

        return res;
    }

    template <Number number, Dim m, Dim n, Dim nOther, Dim mRes = m, Container T, Container U>
    inline Vector<number, mRes> multVecSIMD(const T& matrix, const U& vec)
        requires(is_same_v<number, float>)
    {
        if (matrix.at(0).size() != vec.size())
            throw StackError<invalid_argument>("The columns of the matrix must be equal to the size of the vector");

        constexpr bool isDynamic = m == Dynamic || n == Dynamic || nOther == Dynamic;

        constexpr int vSize = isDynamic ? Dynamic : m;
        const auto& nRows = matrix.size();
        const auto& nCols = matrix[0].size();
        const auto& vCols = vec.size();
        const int vecSize{8};  // AVX can handle 8 floats

        Vector<number, vSize> res(nRows);
        // For each row in the matrix
        for (size_t i{}; i < nRows; ++i) {
            __m256 sum = _mm256_setzero_ps();
            size_t j{};
            for (; j + vecSize <= nCols; j += vecSize) {
                // Load the values into __m256d registers
                // Load 8 matrix elements
                __m256 avxA = _mm256_loadu_ps(&matrix[i][j]);

                // Load 8 vector elements
                __m256 avxB = _mm256_loadu_ps(&vec[j]);

                // Multiply and Accumulate
                __m256 prod = _mm256_mul_ps(avxA, avxB);
                sum = _mm256_add_ps(sum, prod);
            }

            // Horizontal sum of the 8 values in sum register
            __m128 sumHigh = _mm256_extractf128_ps(sum, 1);
            __m128 sumLow = _mm256_castps256_ps128(sum);
            __m128 sum128 = _mm_add_ps(sumHigh, sumLow);
            __m128 sum64 = _mm_hadd_ps(sum128, sum128);
            sum64 = _mm_hadd_ps(sum64, sum64);
            float result = _mm_cvtss_f32(sum64);

            // Handle remaining elements (if nCols is not multiple of 8)
            for (; j < nCols; ++j) {
                result += matrix[i][j] * vec[j];
            }

            // Place the result into the result vector
            res[i] = result;
        }

        return res;
    }

    template <Number number, Dim m, Dim n, Dim mOther, Dim nOther, Container T, Container U>
    constexpr auto multMatSIMD(const T& matrix, const U& otherMatrix)
        requires(is_same_v<number, float>)
    {
        if (matrix[0].size() != static_cast<size_t>(otherMatrix.size()))
            throw StackError<invalid_argument>(
                "The columns of the first matrix must be equal to the rows of the second matrix");

<<<<<<< HEAD
        const Dim nRows = matrix.size();
        const Dim nCols = matrix[0].size();
        const Dim nColsOther = otherMatrix[0].size();
=======
        const size_t nRows = matrix.size();
        const size_t nCols = matrix[0].size();
        const size_t nColsOther = otherMatrix[0].size();
>>>>>>> a1f0467e

        constexpr bool isDynamic = m == Dynamic || n == Dynamic || mOther == Dynamic || nOther == Dynamic;

        constexpr auto resSizeP = isDynamic ? DynamicPair : SizePair{m, nOther};

        Matrix<float, resSizeP.first, resSizeP.second> res{nRows, nColsOther};
        const size_t vecSize{8};

        for (size_t i{}; i < nRows; i++) {
            for (size_t k{}; k < nCols; k++) {
                const float a = matrix[i][k];
                __m256 avxA = _mm256_set1_ps(a);

                auto kRow = otherMatrix[k].data();
                auto iRow = res[i].data();

                // Only vectorize if there are at least 8 columns.
                if (nColsOther >= vecSize) {
                    size_t j = 0;
                    const size_t prefetchDistance = std::min(j + 64ZU, nColsOther);

                    // Prefetch next cache lines
                    _mm_prefetch(reinterpret_cast<const char*>(&kRow[prefetchDistance]), _MM_HINT_T0);
                    _mm_prefetch(reinterpret_cast<const char*>(&iRow[prefetchDistance]), _MM_HINT_T0);

#pragma GCC unroll 2
                    // Process in chunks of 8 floats, with unrolling
                    for (; j + vecSize <= nColsOther; j += vecSize) {
                        __m256 avxB1 = _mm256_loadu_ps(&kRow[j]);
                        __m256 avxRes1 = _mm256_loadu_ps(&iRow[j]);
                        avxRes1 = _mm256_fmadd_ps(avxA, avxB1, avxRes1);
                        _mm256_storeu_ps(&iRow[j], avxRes1);
                    }
                    // Process remaining elements, if any, with scalar code.
                    for (; j < nColsOther; j++) {
                        iRow[j] += a * kRow[j];
                    }

                } else {
                    // If there are fewer than 8 columns, use scalar code entirely.
                    for (size_t j = 0; j < nColsOther; j++) {
                        iRow[j] += a * kRow[j];
                    }
                }
            }
        }
        return res;
    }

    template <Number number, Dim m, Dim n, Dim mOther, Dim nOther, Container T, Container U>
    constexpr auto multMatSIMD(const T& matrix, const U& otherMatrix)
        requires(is_same_v<number, double>)
    {
        constexpr bool isDynamic = m == Dynamic || n == Dynamic || mOther == Dynamic || nOther == Dynamic;

        if (matrix[0].size() != static_cast<size_t>(otherMatrix.size()))
            throw StackError<invalid_argument>(
                "The columns of the first matrix must be equal to the rows of the second matrix");

        const size_t nRows = matrix.size();
        const size_t nCols = matrix[0].size();
        const size_t nColsOther = otherMatrix[0].size();

        constexpr auto resSizeP = isDynamic ? DynamicPair : SizePair{m, nOther};

        Matrix<double, resSizeP.first, resSizeP.second> res{nRows, nColsOther};
        const int vecSize{4};

        for (size_t i{}; i < nRows; i++) {
            for (size_t k{}; k < nCols; k++) {
                const double a = matrix[i][k];
                __m256d avxA = _mm256_set1_pd(a);

                auto kRow = otherMatrix[k].data();
                auto iRow = res[i].data();

                // Only vectorize if there are at least 4 columns.
                if (nColsOther >= vecSize) {
                    size_t j = 0;
                    const size_t prefetchDistance = std::min(j + 64ZU, nColsOther);

                    // Prefetch next cache lines
                    _mm_prefetch(reinterpret_cast<const char*>(&kRow[prefetchDistance]), _MM_HINT_T0);
                    _mm_prefetch(reinterpret_cast<const char*>(&iRow[prefetchDistance]), _MM_HINT_T0);

                    // Process in chunks of 4 doubles, with unrolling
#pragma GCC unroll 2
                    for (; j + vecSize <= nColsOther; j += vecSize) {
                        __m256d avxB1 = _mm256_loadu_pd(&kRow[j]);
                        __m256d avxRes1 = _mm256_loadu_pd(&iRow[j]);
                        avxRes1 = _mm256_fmadd_pd(avxA, avxB1, avxRes1);
                        _mm256_storeu_pd(&iRow[j], avxRes1);
                    }
                    // Process remaining elements, if any, with scalar code.
                    for (; j < nColsOther; j++) {
                        iRow[j] += a * kRow[j];
                    }
                } else {
                    // If there are fewer than 4 columns, use scalar code entirely.
                    for (size_t j = 0; j < nColsOther; j++) {
                        iRow[j] += a * kRow[j];
                    }
                }
            }
        }
        return res;
    }
#endif

    template <Number number, Dim m, Dim n, Dim mOther, Dim nOther, Container T, Container U>
    inline auto MatrixMultiplication(const T& matrix, const U& otherMatrix)
        -> IsDynamicTOther<m, n, mOther, nOther, Matrix<number, Dynamic, Dynamic>, Matrix<number, m, nOther>> {
#ifdef STRASSEN
        constexpr bool isDynamic = m == Dynamic || n == Dynamic || mOther == Dynamic || nOther == Dynamic;
        constexpr bool isNotSquare = m != n || (m != mOther && n != nOther) || mOther != nOther;
        constexpr bool isNotPow2 = (size_t(n) & (size_t(n) - 1)) != 0;  // Checks if n is not a power of 2

        if constexpr (isDynamic || isNotSquare || isNotPow2) {
#if defined(__AVX__) && defined(__FMA__)
            if constexpr (is_same_v<number, double> || is_same_v<number, float>) {
                return multMatSIMD<number, m, n, mOther, nOther>(matrix, otherMatrix);
            } else {
                return multMatRowWise<number, m, n, mOther, nOther>(matrix, otherMatrix);
            }

#else
            return multMatRowWise<number, m, n, mOther, nOther>(matrix, other.matrix);
#endif  // __AVX__

        } else {
#ifdef DEBUG
            logging::log("Using strassen's matrix multiplication algorithm", "Matrix operator*", logging::Level::INF);
#endif
            return multMatStrassen<number, m, n, nOther>(matrix, otherMatrix);
        }
#else

#if defined(__AVX__) && defined(__FMA__)
        if constexpr (is_same_v<number, double> || is_same_v<number, float>) {
            return multMatSIMD<number, m, n, mOther, nOther>(matrix, otherMatrix);
        } else {
            return multMatRowWise<number, m, n, mOther, nOther>(matrix, otherMatrix);
        }

#else
        return multMatRowWise<number, m, n, mOther, nOther>(matrix, otherMatrix);
#endif  // __AVX__
#endif
    }

    template <Number number, Dim m, Dim n, Dim nOther, Dim mRes = m, Container T, Container U>
    inline auto MatrixVectorMultiplication(const T& matrix, const U& vec) -> Vector<number, mRes> {
#if defined(__AVX__) && defined(__FMA__)
        if constexpr (is_same_v<number, double> || is_same_v<number, float>) {
            return multVecSIMD<number, m, n, nOther, mRes>(matrix, vec);
        } else {
            if constexpr (n != nOther) throw StackError<invalid_argument>("Matrix and vector sizes do not match");
            return multMatByVec<number, m, n, mRes>(matrix, vec);
        }
#else
        if constexpr (n != nOther) throw StackError<invalid_argument>("Matrix and vector sizes do not match");
        return multMatByVec<number, m, n, mRes>(matrix, vec);
#endif  // __AVX__
    }

    template <Number number, Dim m, Dim n, Container T>
    inline auto MatrixSubset(const T& matrix, const optional<int>& i, const optional<int> j)
        -> helpers::IsDynamicT<m, n, Matrix<number, Dynamic, Dynamic>, Matrix<number, m - 1, n - 1>>;

    template <int i0, int i1, int j0, int j1, Number number, Dim m, Dim n, Container T>
    inline Matrix<number, (i1 - i0), (j1 - j0)> MatrixSlice(const T& matrix) {
        if constexpr (rg::any_of(array<int, 4>{i0, i1, j0, j1}, [](auto x) { return x < 0; }))
            throw StackError<invalid_argument>("Negative slicing not supported");

        if constexpr (rg::any_of(array<size_t, 2>{i1, j1}, [](auto x) { return x > n; }))
            throw StackError<invalid_argument>("Cannot slice past matrix bounds");

        if constexpr (i0 > i1 || j0 > j1)
            throw StackError<invalid_argument>("Start position cannot be greater than end position");
        constexpr int mSize{i1 - i0};
        constexpr Dim nSize{j1 - j0};
        Matrix<number, mSize, nSize> res{};

        auto isInRange = [](int x0, int x1, int y) { return y >= x0 && y < x1; };

        size_t insJ{};
        for (int i{}; i < m; i++) {
            if (!isInRange(i0, i1, i)) continue;
            insJ = 0;
            for (int j{}; j < n; j++) {
                if (!isInRange(j0, j1, j)) continue;
                res.at(i - i0).at(insJ) = matrix.at(i).at(j);
                insJ++;
            }
        }
        return res;
    }

    template <Number number, Container T>
    inline Matrix<number, Dynamic, Dynamic> MatrixSlice(const T& matrix, const SizeTPair& i, const SizeTPair& j) {
        const auto& [i0, i1] = i;
        const auto& [j0, j1] = j;
        const auto& m = matrix.size();
        const auto& n = matrix.at(0).size();

        if (rg::any_of(array<size_t, 4>{i0, i1, j0, j1}, [](auto x) { return x < 0; }))
            throw StackError<invalid_argument>("Negative slicing not supported");

        if (i1 > m || j1 > n) throw StackError<invalid_argument>("Cannot slice past matrix bounds");

        if (i0 > i1 || j0 > j1)
            throw StackError<invalid_argument>("Start position cannot be greater than end position");
        Matrix<number, Dynamic, Dynamic> res(i1 - i0, j1 - j0);

        auto isInRange = [](int x0, int x1, int y) { return y >= x0 && y < x1; };

        size_t insJ{};
        for (size_t i{}; i < m; i++) {
            if (!isInRange(i0, i1, i)) continue;
            insJ = 0;
            for (size_t j{}; j < n; j++) {
                if (!isInRange(j0, j1, j)) continue;
                res.at(i - i0).at(insJ) = matrix.at(i).at(j);
                insJ++;
            }
        }
        return res;
    }

    template <Container T, Container U>
    inline auto m1(const T& A, const U& B) {
        // Returns (A[0][0] + A[1][1]) * (B[0][0] + B[1][1])
        return (A.at(0).at(0) + A.at(1).at(1)) * (B.at(0).at(0) + B.at(1).at(1));
    }

    template <Container T, Container U>
    inline auto m2(const T& A, const U& B) {
        // Returns (A[1][0] + A[1][1]) * B[0][0]
        return (A.at(1).at(0) + A.at(1).at(1)) * B.at(0).at(0);
    }

    template <Container T, Container U>
    inline auto m3(const T& A, const U& B) {
        // Returns A[0][0] * (B[0][1] - B[1][1])
        return A.at(0).at(0) * (B.at(0).at(1) - B.at(1).at(1));
    }

    template <Container T, Container U>
    inline auto m4(const T& A, const U& B) {
        // Returns A[1][1] * (B[1][0] - B[0][0])
        return A.at(1).at(1) * (B.at(1).at(0) - B.at(0).at(0));
    }

    template <Container T, Container U>
    inline auto m5(const T& A, const U& B) {
        // Returns (A[0][0] + A[0][1]) * B[1][1]
        return (A.at(0).at(0) + A.at(0).at(1)) * B.at(1).at(1);
    }

    template <Container T, Container U>
    inline auto m6(const T& A, const U& B) {
        // Returns (A[1][0] - A[0][0]) * (B[0][0] + B[0][1])
        return (A.at(1).at(0) - A.at(0).at(0)) * (B.at(0).at(0) + B.at(0).at(1));
    }

    template <Container T, Container U>
    inline auto m7(const T& A, const U& B) {
        // Returns (A[0][1] - A[1][1]) * (B[1][0] + B[1][1])
        return (A.at(0).at(1) - A.at(1).at(1)) * (B.at(1).at(0) + B.at(1).at(1));
    }

    template <Number number, Dim m, Dim n, Dim nOther, Container T, Container U>
    inline Matrix<number, 2, 2> strassen(const T& A, const U& B)
        requires(n == 2 && m == 2 && nOther == 2)
    {
        // Base case
        auto M1 = m1(A, B);
        auto M2 = m2(A, B);
        auto M3 = m3(A, B);
        auto M4 = m4(A, B);
        auto M5 = m5(A, B);
        auto M6 = m6(A, B);
        auto M7 = m7(A, B);
        return Matrix<number, 2, 2>{
            {M1 + M4 - M5 + M7, M3 + M5},  //
            {M2 + M4, M1 + M3 - M2 + M6}   //
        };
    }

    template <Number number, Dim m, Dim n, Dim nOther, Container T, Container U>
    inline auto strassen(const T& A, const U& B) {
        if constexpr (n == 2 && m == 2 && nOther == 2) {
            // Base case
            if (A.size() <= 2 && A[0].size() <= 2 && B.size() <= 2 && B[0].size() <= 2) {
                auto M1 = m1(A, B);
                auto M2 = m2(A, B);
                auto M3 = m3(A, B);
                auto M4 = m4(A, B);
                auto M5 = m5(A, B);
                auto M6 = m6(A, B);
                auto M7 = m7(A, B);
                return Matrix<number, 2, 2>{
                    {M1 + M4 - M5 + M7, M3 + M5},  //
                    {M2 + M4, M1 + M3 - M2 + M6}   //
                };
            }
        }  //
        else {
            auto merge = []<Dim nSize>(const auto& A00, const auto& A01, const auto& A10, const auto& A11) {
                Matrix<number, nSize, nSize> res{};
                for (int i = 0; i < nSize / 2; i++) {
                    for (int j = 0; j < nSize / 2; j++) {
                        res.at(i, j) = A00.at(i, j);
                        res.at(i, j + (nSize / 2)) = A01.at(i, j);
                        res.at(i + (nSize / 2), j) = A10.at(i, j);
                        res.at(i + (nSize / 2), j + (nSize / 2)) = A11.at(i, j);
                    }
                }
                return res;
            };

            constexpr int halfM = m / 2;
            constexpr int halfN = n / 2;
            constexpr int halfNOther = nOther / 2;

            // Split matrix A into 4 submatrices
            auto A00 = MatrixSlice<0, halfM, 0, halfN, number, m, n>(A);
            auto A01 = MatrixSlice<0, halfM, halfN, n, number, m, n>(A);
            auto A10 = MatrixSlice<halfM, m, 0, halfN, number, m, n>(A);
            auto A11 = MatrixSlice<halfM, m, halfN, n, number, m, n>(A);

            // Split matrix B into 4 submatrices
            auto B00 = MatrixSlice<0, halfM, 0, halfNOther, number, m, nOther>(B);
            auto B01 = MatrixSlice<0, halfM, halfNOther, nOther, number, m, nOther>(B);
            auto B10 = MatrixSlice<halfM, m, 0, halfNOther, number, m, nOther>(B);
            auto B11 = MatrixSlice<halfM, m, halfNOther, nOther, number, m, nOther>(B);

            // // Split matrix A into 4 submatrices
            // auto A00 = View<number, m, n, halfM, halfN>(A);
            // auto A01 = View<number, m, n, halfM, halfN>(A, 0, halfN);
            // auto A10 = View<number, m, n, halfM, halfN>(A, halfM, 0);
            // auto A11 = View<number, m, n, halfM, halfN>(A, halfM, halfN);
            //
            // // Split matrix B into 4 submatrices
            // auto B00 = View<number, m, nOther, halfM, halfNOther>(B);
            // auto B01 = View<number, m, nOther, halfM, halfNOther>(B, 0, halfNOther);
            // auto B10 = View<number, m, nOther, halfM, halfNOther>(B, halfM, 0);
            // auto B11 = View<number, m, nOther, halfM, halfNOther>(B, halfM, halfNOther);

            auto M1 = strassen<number, A00.numRows(), A00.numCols(), B00.numCols()>((A00 + A11).getMatrix(),
                                                                                    (B00 + B11).getMatrix());
            auto M2 =
                strassen<number, A10.numRows(), A10.numCols(), B00.numCols()>((A10 + A11).getMatrix(), B00.getMatrix());
            auto M3 =
                strassen<number, A00.numRows(), A00.numCols(), B01.numCols()>(A00.getMatrix(), (B01 - B11).getMatrix());
            auto M4 =
                strassen<number, A11.numRows(), A11.numCols(), B10.numCols()>(A11.getMatrix(), (B10 - B00).getMatrix());
            auto M5 =
                strassen<number, A00.numRows(), A00.numCols(), B00.numCols()>((A00 + A01).getMatrix(), B11.getMatrix());
            auto M6 = strassen<number, A10.numRows(), A10.numCols(), B00.numCols()>((A10 - A00).getMatrix(),
                                                                                    (B00 + B01).getMatrix());
            auto M7 = strassen<number, A01.numRows(), A01.numCols(), B10.numCols()>((A01 - A11).getMatrix(),
                                                                                    (B10 + B11).getMatrix());

            // auto M1 = strassen<number, halfM, halfN, halfNOther>(*((A00 + A11).matrix), *((B00 + B11).matrix));
            // auto M2 = strassen<number, halfM, halfN, halfNOther>(*((A10 + A11).matrix), *(B00.matrix));
            // auto M3 = strassen<number, halfM, halfN, halfNOther>(*(A00.matrix), *((B01 - B11).matrix));
            // auto M4 = strassen<number, halfM, halfN, halfNOther>(*(A11.matrix), *((B10 - B00).matrix));
            // auto M5 = strassen<number, halfM, halfN, halfNOther>(*((A00 + A01).matrix), *(B11.matrix));
            // auto M6 = strassen<number, halfM, halfN, halfNOther>(*((A10 - A00).matrix), *((B00 + B01).matrix));
            // auto M7 = strassen<number, halfM, halfN, halfNOther>(*((A01 - A11).matrix), *((B10 + B11).matrix));

            auto C00 = M1 + M4 - M5 + M7;
            auto C01 = M3 + M5;
            auto C10 = M2 + M4;
            auto C11 = M1 + M3 - M2 + M6;

            constexpr Dim nSize{m};
            return merge.template operator()<nSize>(C00, C01, C10, C11);
        }
    }

    template <Number number, Dim m, Dim n, Dim nOther, Container T, Container U>
    inline Matrix<number, m, nOther> multMatStrassen(const T& matrix, const U& otherMatrix) {
        if (matrix.at(0).size() != otherMatrix.size())
            throw StackError<invalid_argument>(
                "The columns of the first matrix must be equal to the rows of the second matrix");

        return strassen<number, m, n, nOther>(matrix, otherMatrix);
    }

    /**
     * @brief Transpose a mxn matrix to a nxm matrix
     *
     * @return The transposed matrix of size nxm
     */
    template <Number number, Dim m, Dim n, Container T>
    inline TransposeVariant<number, m, n> TransposeMatrix(const T& matrix) {
        constexpr auto isDynamic = m == Dynamic || n == Dynamic;

        constexpr auto vSize = [&]() -> auto {
            if constexpr (isDynamic) return Dynamic;
            if constexpr (n != 1)
                return n;
            else
                return m;
        }();
        constexpr auto sizeP = isDynamic ? DynamicPair : SizePair{m, n};

        const size_t& nRows = matrix.size();
        const size_t& nCols = matrix.at(0).size();

        auto mutateMatrix = [&](auto& variant) {
            if constexpr (is_same_v<std::decay_t<decltype(variant)>, Matrix<number, sizeP.second, sizeP.first>>) {
                for (size_t i{}; i < nRows; i++)
                    for (size_t j{}; j < nCols; j++) variant[j][i] = matrix[i][j];
            }
        };

        auto mutateVector = [&](auto& variant) {
            if constexpr (is_same_v<std::decay_t<decltype(variant)>, Vector<number, vSize>>) {
                if (nCols != 1)
                    for (size_t i{}; i < nCols; ++i) variant[i] = matrix[0][i];
                else
                    for (size_t i{}; i < nRows; ++i) variant[i] = matrix[i][0];
            }
        };

        TransposeVariant<number, sizeP.first, sizeP.second> res(
            std::in_place_index<1>, Matrix<number, sizeP.second, sizeP.first>(nCols, nRows));
        if (nRows != 1 && nCols != 1) {
            std::visit(mutateMatrix, res);
            return res;
        }

        const auto runtimeVSize = nCols != 1 ? nCols : nRows;
        res = Vector<number, vSize>(runtimeVSize);
        std::visit(mutateVector, res);
        return res;
    }

    /**
     * @brief Augment the matrix with another matrix
     *
     * @param other The matrix to augment with
     * @return The augmented matrix of size mx(n + nN)
     */
    template <Number number, Dim m, Dim n, Dim nN, Container T, Container U>
    inline auto MatrixAugmentMatrix(const T& matrix, const U& otherMatrix)
        -> helpers::IsDynamicT<m, n, Matrix<number, Dynamic, Dynamic>, Matrix<number, m, n + nN>> {
        checkMatrixOperandRowSize(matrix, otherMatrix);
        constexpr auto isDynamic = m == Dynamic || n == Dynamic;

        constexpr auto sizeP = isDynamic ? DynamicPair : SizePair{m, n + nN};

        const size_t& nRows = matrix.size();
        const size_t& nCols = matrix.at(0).size();
        const size_t& nOtherCols = otherMatrix.at(0).size();
        Matrix<number, sizeP.first, sizeP.second> res(nRows, nCols + nOtherCols);
        for (size_t i{}; i < nRows; i++) {
            auto& row{res.at(i)};
            const auto& thisRow{matrix.at(i)};
            const auto& otherRow{otherMatrix.at(i)};
            for (size_t j{}; j < (nCols + nOtherCols); j++) {
                if (j < nCols)
                    row.at(j) = thisRow.at(j);
                else
                    row.at(j) = otherRow.at(j - nCols);
            }
        }
        return res;
    }

    /**
     * @brief Augment the matrix with a vector
     *
     * @param other The vector to augment with
     * @return The augmented matrix of size mx(n + 1)
     */
    template <Number number, Dim m, Dim n, Container MatrixContainer, Container VectorContainer>
    inline auto MatrixAugmentVector(const MatrixContainer& matrix, const VectorContainer& vec)
        -> helpers::IsDynamicT<m, n, Matrix<number, Dynamic, Dynamic>, Matrix<number, m, n + 1>> {
        constexpr auto isDynamic = m == Dynamic || n == Dynamic;

        constexpr auto sizeP = isDynamic ? DynamicPair : SizePair{m, n + 1};

        const size_t& nRows = matrix.size();
        const size_t& nCols = matrix.at(0).size();

        Matrix<number, sizeP.first, sizeP.second> res(nRows, nCols + 1);
        for (size_t i{}; i < nRows; i++) {
            auto& row{res.at(i)};
            const auto& thisRow{matrix.at(i)};
            size_t j{};
            for (; j < nCols; j++) {
                row.at(j) = thisRow.at(j);
            }
            row.at(j) = vec.at(i);
        }
        return res;
    }

    /**
     * @brief Subset the matrix by removing a row and a column
     *
     * @param i Row index to remove
     * @param j Column index to remove
     * @return The subsetted matrix of size (m - 1)x(n - 1)
     */
    template <Number number, Dim m, Dim n, Container T>
    inline auto MatrixSubset(const T& matrix, const optional<int>& i, const optional<int> j)
        -> helpers::IsDynamicT<m, n, Matrix<number, Dynamic, Dynamic>, Matrix<number, m - 1, n - 1>> {
        const int& nRows = matrix.size();
        const int& nCols = matrix.at(0).size();
        if (nRows != nCols) throw StackError<runtime_error>("Matrix must be square to find a subset");
        if (nRows <= 1 || nCols <= 1) throw StackError<runtime_error>("Matrix must be at least 2x2 to find a subset");

        constexpr auto isDynamic = m == Dynamic || n == Dynamic;

        constexpr auto sizeP = isDynamic ? DynamicPair : SizePair{m - 1, n - 1};

        Matrix<number, sizeP.first, sizeP.second> res(nRows - 1, nCols - 1);
        int resRow = 0;
        for (int k = 0; k < nRows; k++) {
            if (i.has_value() && i.value() == k) continue;  // Skip the row to be removed

            int resCol = 0;
            for (int z = 0; z < nCols; ++z) {
                if (j.has_value() && j.value() == z) continue;  // Skip the column to be removed

                res.at(resRow, resCol) = matrix.at(k).at(z);
                ++resCol;
            }
            ++resRow;
        }
        return res;
    }

    /**
     * @brief Calculate the determinant of a 2x2 matrix
     *
     * @return The determinant of the matrix
     */
    template <Number number, Container T>
    inline number MatrixDet2x2(const T& matrix) {
        return (matrix.at(0).at(0) * matrix.at(1).at(1)) - (matrix.at(0).at(1) * matrix.at(1).at(0));
    }

    enum By : uint8_t { ROW = 0, COL };

    /**
     * @brief Pick the row or column with the most zeros as a cofactor row or column
     */
    template <Number number, Dim m, Dim n, Container T>
    inline pair<By, int> pickCofactorRowOrCol(const T& matrix) {
        int maxRowZeros{};
        int rowPos{};

        int maxColZeros{};
        int colPos{};

        int pos{};
        auto compFunc = [](number x) { return fuzzyCompare(x, number(0)); };

        for (const auto& row : matrix) {
            auto count = rg::count_if(row, compFunc);
            if (count > maxRowZeros) {
                maxRowZeros = count;
                rowPos = pos;
            }
            pos++;
        }

        pos = 0;
        for (const auto& col : matrixColsToVectorSet<number, m, n>(matrix)) {
            auto count = rg::count_if(col, compFunc);
            if (count > maxColZeros) {
                maxColZeros = count;
                colPos = pos;
            }
            pos++;
        }

        if (maxColZeros >= maxRowZeros)
            return {COL, colPos};
        else
            return {ROW, rowPos};
    }

    /**
     * @brief Common cofactor calculation for a row or column
     *
     * @param i The row index
     * @param j The column index
     * @return The cofactor for the row or column
     */
    template <Number number, Dim m, Dim n, Container T>
    inline number cofactorCommon(const T& matrix, int i, int j) {
        number res{};
        auto a = matrix.at(i).at(j);
        if (fuzzyCompare(a, number(0))) return 0;
        auto A_ij = MatrixSubset<number, m, n>(matrix, i, j);
        auto C = ((int)std::pow(-1, ((i + 1) + (j + 1)))) * A_ij.det();
        res += a * C;
        return res;
    }

    /**
     * @brief Calculate the cofactor for a row
     *
     * @param row The row index
     * @return The cofactor for the row
     */
    template <Number number, Dim m, Dim n, Container T>
    inline number cofactorRow(const T& matrix, int row) {
        number res{};
        const size_t& nCols = matrix.at(0).size();
        int i{row};
        for (size_t j{0}; j < nCols; j++) {
            res += cofactorCommon<number, m, n>(matrix, i, j);
        }
        return res;
    }

    /**
     * @brief Calculate the cofactor for a column
     *
     * @param col The column index
     * @return The cofactor for the column
     */
    template <Number number, Dim m, Dim n, Container T>
    inline number cofactorCol(const T& matrix, int col) {
        number res{};
        const size_t& nCols = matrix.at(0).size();
        int j{col};
        for (size_t i{0}; i < nCols; i++) {
            res += cofactorCommon<number, m, n>(matrix, i, j);
        }
        return res;
    }

    /**
     * @brief Main cofactor calculation function
     *
     * @return The determinant of the matrix
     */
    template <Number number, Dim m, Dim n, Container T>
    inline number MatrixCofactor(const T& matrix) {
        auto [by, val] = pickCofactorRowOrCol<number, m, n>(matrix);
        if (by == ROW)
            return cofactorRow<number, m, n>(matrix, val);
        else
            return cofactorCol<number, m, n>(matrix, val);
    }

    template <Number number, Container T>
    inline number MatrixTrace(const T& matrix) {
        const auto nR = matrix.size();
        const auto nC = matrix.at(0).size();
        if (nR != nC) throw StackError<invalid_argument>("Matrix must be square to calculate trace");
        number sum{};
        for (size_t i{}; i < nR; i++) {
            sum += matrix[i][i];
        }
        return sum;
    }

    template <Number number, Dim m, Dim n>
    inline void matrixClear(Matrix<number, m, n>& A) {
        for (size_t i{}; i < A.numRows(); i++) {
            for (size_t j{}; j < A.numCols(); j++) {
                A(i, j) = number{};
            }
        }
    }

    // =====================
    // Induced Matrix Norms
    // =====================

    /**
     * @brief Calculate the L1 norm of a matrix
     *
     * @param matrix The matrix to calculate the norm of
     * @return The L1 norm of the matrix
     */
    template <Number number, Dim m, Dim n>
    inline number L1Norm(const Matrix<number, m, n>& matrix) {
        auto asCols{std::move(matrix.colToVectorSet())};
        number max{std::numeric_limits<number>::lowest()};
        for (const auto& col : asCols) {
            auto l1Norm = col.l1();
            if (l1Norm > max) max = l1Norm;
        }
        return max;
    }

    /**
     * @brief Calculate the L-inf norm of a matrix
     *
     * @param matrix  The matrix to calculate the norm of
     * @return The L-inf norm of the matrix
     */
    template <Number number, Dim m, Dim n>
    inline number LInfNorm(const Matrix<number, m, n>& matrix) {
        auto asRows{std::move(matrix.rowToVectorSet())};
        number max{std::numeric_limits<number>::lowest()};
        for (const auto& row : asRows) {
            auto l1Norm = row.l1();
            if (l1Norm > max) max = l1Norm;
        }
        return max;
    }

    // =====================
    // General Matrix Norms
    // =====================

    /**
     * @brief Calculate the Frobenius norm of a matrix
     *
     * @param matrix The matrix to calculate the norm of
     * @return The Frobenius norm of the matrix
     */
    template <Number number, Container T>
    inline number FrobenisNorm(const T& matrix) {
        const auto numRows = matrix.size();
        const auto numCols = matrix.at(0).size();
        number sum{};
        for (size_t i{}; i < numRows; i++)
            for (size_t j{}; j < numCols; j++) {
                sum += matrix[i][j] * matrix[i][j];
            }
        return std::sqrt(sum);
    }

}  // namespace mlinalg::structures<|MERGE_RESOLUTION|>--- conflicted
+++ resolved
@@ -561,15 +561,9 @@
             throw StackError<invalid_argument>(
                 "The columns of the first matrix must be equal to the rows of the second matrix");
 
-<<<<<<< HEAD
-        const Dim nRows = matrix.size();
-        const Dim nCols = matrix[0].size();
-        const Dim nColsOther = otherMatrix[0].size();
-=======
         const size_t nRows = matrix.size();
         const size_t nCols = matrix[0].size();
         const size_t nColsOther = otherMatrix[0].size();
->>>>>>> a1f0467e
 
         constexpr bool isDynamic = m == Dynamic || n == Dynamic || mOther == Dynamic || nOther == Dynamic;
 
